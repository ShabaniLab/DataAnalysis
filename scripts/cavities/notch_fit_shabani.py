--- conflicted
+++ resolved
@@ -35,87 +35,6 @@
 
 # uncommentresonance parameters line for 0th resonance, 1st resonance, and so on.
 RESONANCE_PARAMETERS = {
-<<<<<<< HEAD
-0: ('min', 500, 1e13),
-#1: ('min', 500, 1e13),
-#2: ('min', 500, 1e13),
-#3: ('min', 500, 1e13),
-#4: ('min', 1000, 0),
-#5: ('min', 400, 1e13),
-}
-
-with LabberData(PATH) as data:
-    shape = data.compute_shape((FREQ_COLUMN, POWER_COLUMN))
-    shape = [shape[1], shape[0]]
-    powers = np.unique(data.get_data(POWER_COLUMN))
-
-with h5py.File(PATH) as f:
-    freq  = f['Traces']['VNA - S21'][:, 2].reshape([-1] + shape)
-    real  = f['Traces']['VNA - S21'][:, 0].reshape([-1] + shape)
-    imag  = f['Traces']['VNA - S21'][:, 1].reshape([-1] + shape)
-    amp = np.abs(real + 1j*imag)
-    phase = np.arctan2(imag, real)
-    
-for res_index, res_params in RESONANCE_PARAMETERS.items():
-    powerList = []
-    qList = []
-    photonList = []
-    kind, e_delay, base_smooth = res_params
-    for p_index, power in enumerate(powers):
-        
-        f = freq[:, p_index, res_index]
-        a = amp[:, p_index, res_index]
-        phi = phase[:, p_index, res_index]
-        i = imag[:, p_index, res_index]
-        r = real[:, p_index, res_index]
-        phi = np.unwrap(phi)
-        
-        fc = estimate_central_frequency(f, a, kind)
-        
-        width = estimate_width(f, a, kind)
-        
-        indexes = slice(np.argmin(np.abs(f - fc + 10*width)),
-                        np.argmin(np.abs(f - fc - 10*width)))
-        f = f[indexes]
-        a = a[indexes]
-        phi = phi[indexes]
-        phi = np.unwrap(phi)
-        i = i[indexes]
-        r = r[indexes]
-
-        if SUBTRACT_BASELINE == True:
-            base = extract_baseline(a,
-                                    0.8 if kind == 'min' else 0.2,
-                                    base_smooth, plot=False)
-            a_init = a
-            a /= (base/base[0])
-            a_aft = a
-            mid = base[base.size//2]
-            base_init = base
-            base = base - mid
-            a = a + base
-            full = a*np.exp(1j*phi)
-            r = np.real(full)
-            i = np.imag(full)
-            if PLOT_SUBTRACTED_BASELINE == True:
-                fig, axes = plt.subplots(1, 2, sharex=True)
-                axes[0].plot(f, a_init, '+')
-                axes[0].plot(f, base_init)
-                axes[1].plot(f, a_init, '+')
-                axes[1].plot(f, np.absolute(full))
-                plt.show()
-        
-        names = ['freq','real','imag','mag','phase']
-        data = np.array([f,r,i,a,phi]).T
-        df = pd.DataFrame(data = data, columns = names)
-        #display(df.head())
-        
-        port1 = circuit.notch_port(f_data=df["freq"].values,
-                                   z_data_raw=(df["real"].values +
-                                               1j*df["imag"].values))
-        port1.GUIfit()
-        port1.plotall()
-=======
     0: ('min', 500, 1e13),
     #1: ('min', 500, 1e13),
     #2: ('min', 500, 1e13),
@@ -367,7 +286,6 @@
 
         ax.set_xscale(xscale)
         ax.set_yscale(yscale)
->>>>>>> fa862e51
         
         for _ax in [ax.xaxis,ax.yaxis]:
             for tick in _ax.get_major_ticks():
